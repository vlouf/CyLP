--- conflicted
+++ resolved
@@ -1,16 +1,6 @@
 import os
 import sys
 from os.path import join
-<<<<<<< HEAD
-from setuptools import setup, Extension
-#from distutils.core import setup
-#from distutils.extension import Extension
-import numpy
-
-PROJECT = 'CyLP'
-VERSION = '0.1'
-URL = 'https://github.com/mpy/CyLP'
-=======
 import numpy
 
 
@@ -27,18 +17,12 @@
 PROJECT = 'cylp'
 VERSION = '0.2.2'
 URL = 'https://github.com/mpy/cylp'
->>>>>>> 117c561c
 AUTHOR_EMAIL = u'mehdi.towhidi@gerad.ca'
 DESC = 'A Python interface for CLP, CBC, and CGL'
 
 
-<<<<<<< HEAD
-#Specify whether to use Cython for installation
-USECYTHON = False
-=======
 cythonFilesDir = join('cylp', 'cy')
 cppFilesDir = join('cylp', 'cpp')
->>>>>>> 117c561c
 
 #Do "export CYLP_USE_CYTHON=" if you want to build cylp from scratch, using Cython
 try:
